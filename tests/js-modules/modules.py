# Copyright (c) Microsoft Corporation. All rights reserved.
# Licensed under the Apache 2.0 License.
import base64
import tempfile
import http
import subprocess
import os
import json
import shutil
from base64 import b64encode
import infra.network
import infra.path
import infra.proc
import infra.net
import infra.e2e_args
import infra.crypto
import suite.test_requirements as reqs
import openapi_spec_validator

from loguru import logger as LOG

THIS_DIR = os.path.dirname(__file__)
PARENT_DIR = os.path.normpath(os.path.join(THIS_DIR, os.path.pardir))


def validate_openapi(client):
    api_response = client.get("/app/api")
    assert api_response.status_code == http.HTTPStatus.OK, api_response.status_code
    openapi_doc = api_response.body.json()
    try:
        openapi_spec_validator.validate_spec(openapi_doc)
    except Exception as e:
        filename = "./bad_schema.json"
        with open(filename, "w") as f:
            json.dump(openapi_doc, f, indent=2)
        LOG.error(f"Document written to {filename}")
        raise e


@reqs.description("Test module import")
def test_module_import(network, args):
    primary, _ = network.find_nodes()

    # Update JS app, deploying modules _and_ app script that imports module
    bundle_dir = os.path.join(THIS_DIR, "basic-module-import")
    network.consortium.set_js_app(primary, bundle_dir)

    with primary.client("user0") as c:
        r = c.post("/app/test_module", {})
        assert r.status_code == http.HTTPStatus.CREATED, r.status_code
        assert r.body.text() == "Hello world!"

    return network


@reqs.description("Test js app bundle")
def test_app_bundle(network, args):
    primary, _ = network.find_nodes()

    LOG.info("Deploying js app bundle archive")
    # Testing the bundle archive support of the Python client here.
    # Plain bundle folders are tested in the npm-based app tests.
    bundle_dir = os.path.join(PARENT_DIR, "js-app-bundle")
    raw_module_name = "/math.js".encode()
    with tempfile.TemporaryDirectory(prefix="ccf") as tmp_dir:
        bundle_path = shutil.make_archive(
            os.path.join(tmp_dir, "bundle"), "zip", bundle_dir
        )
        set_js_proposal = network.consortium.set_js_app(primary, bundle_path)

        assert (
            raw_module_name
            in primary.get_ledger_public_state_at(set_js_proposal.completed_seqno)[
                "public:ccf.gov.modules"
            ]
        ), "Module was not added"

    LOG.info("Verifying that app was deployed")

    with primary.client("user0") as c:
        valid_body = {"op": "sub", "left": 82, "right": 40}
        r = c.post("/app/compute", valid_body)
        assert r.status_code == http.HTTPStatus.OK, r.status_code
        assert r.headers["content-type"] == "application/json"
        assert r.body.json() == {"result": 42}, r.body

        invalid_body = {"op": "add", "left": "1", "right": 2}
        r = c.post("/app/compute", invalid_body)
        assert r.status_code == http.HTTPStatus.BAD_REQUEST, r.status_code
        assert r.headers["content-type"] == "application/json"
        assert r.body.json() == {"error": "invalid operand type"}, r.body

        validate_openapi(c)

    LOG.info("Removing js app")
    remove_js_proposal = network.consortium.remove_js_app(primary)

    LOG.info("Verifying that modules and endpoints were removed")
    with primary.client("user0") as c:
        r = c.post("/app/compute", valid_body)
        assert r.status_code == http.HTTPStatus.NOT_FOUND, r.status_code

    assert (
        primary.get_ledger_public_state_at(remove_js_proposal.completed_seqno)[
            "public:ccf.gov.modules"
        ][raw_module_name]
        is None
    ), "Module was not removed"

    return network


@reqs.description("Test dynamically installed endpoint properties")
def test_dynamic_endpoints(network, args):
    primary, _ = network.find_nodes()

    bundle_dir = os.path.join(PARENT_DIR, "js-app-bundle")

    LOG.info("Deploying initial js app bundle archive")
    network.consortium.set_js_app(primary, bundle_dir)

    valid_body = {"op": "sub", "left": 82, "right": 40}
    expected_response = {"result": 42}

    LOG.info("Checking initial endpoint is accessible")
    with primary.client("user0") as c:
        r = c.post("/app/compute", valid_body)
        assert r.status_code == http.HTTPStatus.OK, r.status_code
        assert r.headers["content-type"] == "application/json"
        assert r.body.json() == expected_response, r.body

    LOG.info("Checking initial endpoint is inaccessible without auth")
    with primary.client() as c:
        r = c.post("/app/compute", valid_body)
        assert r.status_code == http.HTTPStatus.UNAUTHORIZED, r.status_code

    LOG.info("Checking templated endpoint is accessible")
    with primary.client("user0") as c:
        r = c.get("/app/compute2/mul/5/7")
        assert r.status_code == http.HTTPStatus.OK, r.status_code
        assert r.headers["content-type"] == "application/json"
        assert r.body.json()["result"] == 35, r.body.json()

    LOG.info("Deploying modified js app bundle")
    with tempfile.TemporaryDirectory(prefix="ccf") as tmp_dir:
        modified_bundle_dir = shutil.copytree(bundle_dir, tmp_dir, dirs_exist_ok=True)
        metadata_path = os.path.join(modified_bundle_dir, "app.json")
        with open(metadata_path, "r") as f:
            metadata = json.load(f)
        # Modifying a single entry
        metadata["endpoints"]["/compute"]["post"]["authn_policies"] = []
        # Adding new paths with ambiguous conflicting templates
        metadata["endpoints"]["/dispatch_test/{bar}"] = metadata["endpoints"][
            "/compute"
        ]
        metadata["endpoints"]["/dispatch_test/{baz}"] = metadata["endpoints"][
            "/compute"
        ]
        with open(metadata_path, "w") as f:
            json.dump(metadata, f, indent=2)
        network.consortium.set_js_app(primary, modified_bundle_dir)

    LOG.info("Checking modified endpoint is accessible without auth")
    with primary.client() as c:
        r = c.post("/app/compute", valid_body)
        assert r.status_code == http.HTTPStatus.OK, r.status_code
        assert r.headers["content-type"] == "application/json"
        assert r.body.json() == expected_response, r.body

    LOG.info("Checking ambiguous templates cause a dispatch error")
    with primary.client("user0") as c:
        r = c.post("/app/dispatch_test/foo")
        assert r.status_code == http.HTTPStatus.INTERNAL_SERVER_ERROR, r.status_code
        body = r.body.json()
        msg = body["error"]["message"]
        assert "/foo" in msg, body
        assert "/{bar}" in msg, body
        assert "/{baz}" in msg, body

    return network


@reqs.description("Test basic Node.js/npm app")
def test_npm_app(network, args):
    primary, _ = network.find_nodes()

    LOG.info("Building ccf-app npm package (dependency)")
    ccf_pkg_dir = os.path.join(PARENT_DIR, "..", "js", "ccf-app")
    subprocess.run(["npm", "install"], cwd=ccf_pkg_dir, check=True)

    LOG.info("Building npm app")
    app_dir = os.path.join(PARENT_DIR, "npm-app")
    subprocess.run(["npm", "install"], cwd=app_dir, check=True)
    subprocess.run(["npm", "run", "build"], cwd=app_dir, check=True)

    LOG.info("Deploying npm app")
    bundle_dir = os.path.join(app_dir, "dist")
    network.consortium.set_js_app(primary, bundle_dir)

    LOG.info("Calling npm app endpoints")
    with primary.client("user0") as c:
        body = [1, 2, 3, 4]
        r = c.post("/app/partition", body)
        assert r.status_code == http.HTTPStatus.OK, r.status_code
        assert r.body.json() == [[1, 3], [2, 4]], r.body

        r = c.post("/app/proto", body)
        assert r.status_code == http.HTTPStatus.OK, r.status_code
        assert r.headers["content-type"] == "application/x-protobuf"
        # We could now decode the protobuf message but given all the machinery
        # involved to make it happen (code generation with protoc) we'll leave it at that.
        assert len(r.body) == 14, len(r.body)

        r = c.get("/app/crypto")
        assert r.status_code == http.HTTPStatus.OK, r.status_code
        assert r.body.json()["available"], r.body

        key_size = 256
        r = c.post("/app/generateAesKey", {"size": key_size})
        assert r.status_code == http.HTTPStatus.OK, r.status_code
        assert len(r.body.data()) == key_size // 8
        assert r.body.data() != b"\x00" * (key_size // 8)

        r = c.post("/app/generateRsaKeyPair", {"size": 2048})
        assert r.status_code == http.HTTPStatus.OK, r.status_code
        assert infra.crypto.check_key_pair_pem(
            r.body.json()["privateKey"], r.body.json()["publicKey"]
        )

        aes_key_to_wrap = infra.crypto.generate_aes_key(256)
        wrapping_key_priv_pem, wrapping_key_pub_pem = infra.crypto.generate_rsa_keypair(
            2048
        )
        label = "label42"
        r = c.post(
            "/app/wrapKey",
            {
                "key": b64encode(aes_key_to_wrap).decode(),
                "wrappingKey": b64encode(bytes(wrapping_key_pub_pem, "ascii")).decode(),
                "wrapAlgo": {
                    "name": "RSA-OAEP",
                    "label": b64encode(bytes(label, "ascii")).decode(),
                },
            },
        )
        assert r.status_code == http.HTTPStatus.OK, r.status_code
        unwrapped = infra.crypto.unwrap_key_rsa_oaep(
            r.body.data(), wrapping_key_priv_pem, label.encode("ascii")
        )
        assert unwrapped == aes_key_to_wrap

        aes_wrapping_key = infra.crypto.generate_aes_key(256)
        r = c.post(
            "/app/wrapKey",
            {
                "key": b64encode(aes_key_to_wrap).decode(),
                "wrappingKey": b64encode(aes_wrapping_key).decode(),
                "wrapAlgo": {"name": "AES-KWP"},
            },
        )
        assert r.status_code == http.HTTPStatus.OK, r.status_code
        unwrapped = infra.crypto.unwrap_key_aes_pad(r.body.data(), aes_wrapping_key)
        assert unwrapped == aes_key_to_wrap

        wrapping_key_priv_pem, wrapping_key_pub_pem = infra.crypto.generate_rsa_keypair(
            2048
        )
        label = "label44"
        r = c.post(
            "/app/wrapKey",
            {
                "key": b64encode(aes_key_to_wrap).decode(),
                "wrappingKey": b64encode(bytes(wrapping_key_pub_pem, "ascii")).decode(),
                "wrapAlgo": {
                    "name": "RSA-OAEP-AES-KWP",
                    "aesKeySize": 256,
                    "label": b64encode(bytes(label, "ascii")).decode(),
                },
            },
        )
        assert r.status_code == http.HTTPStatus.OK, r.status_code
        unwrapped = infra.crypto.unwrap_key_rsa_oaep_aes_pad(
            r.body.data(), wrapping_key_priv_pem, label.encode("ascii")
        )
        assert unwrapped == aes_key_to_wrap

        r = c.post(
            "/app/digest",
            {
                "algorithm": "SHA-256",
                "data": b64encode(bytes("Hello world!", "ascii")).decode(),
            },
        )
        assert r.status_code == http.HTTPStatus.OK, r.status_code
        assert (
            r.body.text()
            == "c0535e4be2b79ffd93291305436bf889314e4a3faec05ecffcbb7df31ad9e51a"
        ), r.body

        r = c.get("/app/log?id=42")
        assert r.status_code == http.HTTPStatus.NOT_FOUND, r.status_code

        r = c.post("/app/log?id=42", {"msg": "Hello!"})
        assert r.status_code == http.HTTPStatus.OK, r.status_code

        r = c.get("/app/log?id=42")
        assert r.status_code == http.HTTPStatus.OK, r.status_code
        body = r.body.json()
        assert body["msg"] == "Hello!", r.body

        r = c.post("/app/log?id=42", {"msg": "Saluton!"})
        assert r.status_code == http.HTTPStatus.OK, r.status_code
        r = c.post("/app/log?id=43", {"msg": "Bonjour!"})
        assert r.status_code == http.HTTPStatus.OK, r.status_code

        r = c.get("/app/log/all")
        assert r.status_code == http.HTTPStatus.OK, r.status_code
        body = r.body.json()
        # Response is list in undefined order
        assert len(body) == 2, body
        assert {"id": 42, "msg": "Saluton!"} in body, body
        assert {"id": 43, "msg": "Bonjour!"} in body, body

        r = c.post("/app/rpc/apply_writes")
        assert r.status_code == http.HTTPStatus.BAD_REQUEST, r.status_code
        val = primary.get_ledger_public_state_at(r.seqno)["public:apply_writes"][
            "foo".encode()
        ]
        assert val == b"bar", val

        r = c.get("/app/jwt")
        assert r.status_code == http.HTTPStatus.UNAUTHORIZED, r.status_code
        body = r.body.json()
        assert body["msg"] == "authorization header missing", r.body

        r = c.get("/app/jwt", headers={"authorization": "Bearer not-a-jwt"})
        assert r.status_code == http.HTTPStatus.UNAUTHORIZED, r.status_code
        body = r.body.json()
        assert body["msg"].startswith("malformed jwt:"), r.body

        jwt_key_priv_pem, _ = infra.crypto.generate_rsa_keypair(2048)
        jwt_cert_pem = infra.crypto.generate_cert(jwt_key_priv_pem)

        jwt_kid = "my_key_id"
        jwt = infra.crypto.create_jwt({}, jwt_key_priv_pem, jwt_kid)
        r = c.get("/app/jwt", headers={"authorization": "Bearer " + jwt})
        assert r.status_code == http.HTTPStatus.UNAUTHORIZED, r.status_code
        body = r.body.json()
        assert body["msg"].startswith("token signing key not found"), r.body

<<<<<<< HEAD
        r = c.get("/node/quotes/self")
        primary_quote_info = r.body.json()
        if not primary_quote_info["raw"]:
            LOG.info("Skipping /app/verifyOpenEnclaveEvidence test, virtual mode")
        else:
            # See /opt/openenclave/include/openenclave/attestation/sgx/evidence.h
            OE_FORMAT_UUID_SGX_ECDSA = "a3a21e87-1b4d-4014-b70a-a125d2fbcd8c"
            r = c.post(
                "/app/verifyOpenEnclaveEvidence",
                {
                    "format": OE_FORMAT_UUID_SGX_ECDSA,
                    "evidence": primary_quote_info["raw"],
                    "endorsements": primary_quote_info["endorsements"],
                },
            )
            assert r.status_code == http.HTTPStatus.OK, r.status_code
            body = r.body.json()
            assert body["claims"]["unique_id"] == primary_quote_info["mrenclave"], body
            assert "sgx_report_data" in body["customClaims"], body

            # again but without endorsements
            r = c.post(
                "/app/verifyOpenEnclaveEvidence",
                {
                    "format": OE_FORMAT_UUID_SGX_ECDSA,
                    "evidence": primary_quote_info["raw"],
                },
            )
            assert r.status_code == http.HTTPStatus.OK, r.status_code
            body = r.body.json()
            assert body["claims"]["unique_id"] == primary_quote_info["mrenclave"], body
            assert "sgx_report_data" in body["customClaims"], body
=======
        priv_key_pem, _ = infra.crypto.generate_rsa_keypair(2048)
        pem = infra.crypto.generate_cert(priv_key_pem)
        r = c.post("/app/isValidX509CertBundle", pem)
        assert r.body.json(), r.body
        r = c.post("/app/isValidX509CertBundle", pem + "\n" + pem)
        assert r.body.json(), r.body
        r = c.post("/app/isValidX509CertBundle", "garbage")
        assert not r.body.json(), r.body
>>>>>>> 43ba6468

        validate_openapi(c)

    LOG.info("Store JWT signing keys")

    issuer = "https://example.issuer"
    with tempfile.NamedTemporaryFile(prefix="ccf", mode="w+") as metadata_fp:
        jwt_cert_der = infra.crypto.cert_pem_to_der(jwt_cert_pem)
        der_b64 = base64.b64encode(jwt_cert_der).decode("ascii")
        data = {
            "issuer": issuer,
            "jwks": {"keys": [{"kty": "RSA", "kid": jwt_kid, "x5c": [der_b64]}]},
        }
        json.dump(data, metadata_fp)
        metadata_fp.flush()
        network.consortium.set_jwt_issuer(primary, metadata_fp.name)

    LOG.info("Calling jwt endpoint after storing keys")
    with primary.client("user0") as c:
        jwt_mismatching_key_priv_pem, _ = infra.crypto.generate_rsa_keypair(2048)
        jwt = infra.crypto.create_jwt({}, jwt_mismatching_key_priv_pem, jwt_kid)
        r = c.get("/app/jwt", headers={"authorization": "Bearer " + jwt})
        assert r.status_code == http.HTTPStatus.UNAUTHORIZED, r.status_code
        body = r.body.json()
        assert body["msg"] == "jwt validation failed", r.body

        jwt = infra.crypto.create_jwt({}, jwt_key_priv_pem, jwt_kid)
        r = c.get("/app/jwt", headers={"authorization": "Bearer " + jwt})
        assert r.status_code == http.HTTPStatus.UNAUTHORIZED, r.status_code
        body = r.body.json()
        assert body["msg"] == "jwt invalid, sub claim missing", r.body

        user_id = "user0"
        jwt = infra.crypto.create_jwt({"sub": user_id}, jwt_key_priv_pem, jwt_kid)
        r = c.get("/app/jwt", headers={"authorization": "Bearer " + jwt})
        assert r.status_code == http.HTTPStatus.OK, r.status_code
        body = r.body.json()
        assert body["userId"] == user_id, r.body

    return network


def run(args):
    with infra.network.network(
        args.nodes, args.binary_dir, args.debug_nodes, args.perf_nodes, pdb=args.pdb
    ) as network:
        network.start_and_join(args)
        network = test_module_import(network, args)
        network = test_app_bundle(network, args)
        network = test_dynamic_endpoints(network, args)
        network = test_npm_app(network, args)


if __name__ == "__main__":

    args = infra.e2e_args.cli_args()
    args.package = "libjs_generic"
    args.nodes = infra.e2e_args.max_nodes(args, f=0)
    run(args)<|MERGE_RESOLUTION|>--- conflicted
+++ resolved
@@ -348,7 +348,15 @@
         body = r.body.json()
         assert body["msg"].startswith("token signing key not found"), r.body
 
-<<<<<<< HEAD
+        priv_key_pem, _ = infra.crypto.generate_rsa_keypair(2048)
+        pem = infra.crypto.generate_cert(priv_key_pem)
+        r = c.post("/app/isValidX509CertBundle", pem)
+        assert r.body.json(), r.body
+        r = c.post("/app/isValidX509CertBundle", pem + "\n" + pem)
+        assert r.body.json(), r.body
+        r = c.post("/app/isValidX509CertBundle", "garbage")
+        assert not r.body.json(), r.body
+
         r = c.get("/node/quotes/self")
         primary_quote_info = r.body.json()
         if not primary_quote_info["raw"]:
@@ -381,16 +389,6 @@
             body = r.body.json()
             assert body["claims"]["unique_id"] == primary_quote_info["mrenclave"], body
             assert "sgx_report_data" in body["customClaims"], body
-=======
-        priv_key_pem, _ = infra.crypto.generate_rsa_keypair(2048)
-        pem = infra.crypto.generate_cert(priv_key_pem)
-        r = c.post("/app/isValidX509CertBundle", pem)
-        assert r.body.json(), r.body
-        r = c.post("/app/isValidX509CertBundle", pem + "\n" + pem)
-        assert r.body.json(), r.body
-        r = c.post("/app/isValidX509CertBundle", "garbage")
-        assert not r.body.json(), r.body
->>>>>>> 43ba6468
 
         validate_openapi(c)
 
