--- conflicted
+++ resolved
@@ -312,7 +312,19 @@
         body = r.body.json()
         assert body["msg"] == "Hello!", r.body
 
-<<<<<<< HEAD
+        r = c.post("/app/log?id=42", {"msg": "Saluton!"})
+        assert r.status_code == http.HTTPStatus.OK, r.status_code
+        r = c.post("/app/log?id=43", {"msg": "Bonjour!"})
+        assert r.status_code == http.HTTPStatus.OK, r.status_code
+
+        r = c.get("/app/log/all")
+        assert r.status_code == http.HTTPStatus.OK, r.status_code
+        body = r.body.json()
+        # Response is list in undefined order
+        assert len(body) == 2, body
+        assert {"id": 42, "msg": "Saluton!"} in body, body
+        assert {"id": 43, "msg": "Bonjour!"} in body, body
+
         r = c.get("/app/jwt")
         assert r.status_code == http.HTTPStatus.UNAUTHORIZED, r.status_code
         body = r.body.json()
@@ -368,20 +380,6 @@
         assert r.status_code == http.HTTPStatus.OK, r.status_code
         body = r.body.json()
         assert body["userId"] == user_id, r.body
-=======
-        r = c.post("/app/log?id=42", {"msg": "Saluton!"})
-        assert r.status_code == http.HTTPStatus.OK, r.status_code
-        r = c.post("/app/log?id=43", {"msg": "Bonjour!"})
-        assert r.status_code == http.HTTPStatus.OK, r.status_code
-
-        r = c.get("/app/log/all")
-        assert r.status_code == http.HTTPStatus.OK, r.status_code
-        body = r.body.json()
-        # Response is list in undefined order
-        assert len(body) == 2, body
-        assert {"id": 42, "msg": "Saluton!"} in body, body
-        assert {"id": 43, "msg": "Bonjour!"} in body, body
->>>>>>> efc3527b
 
     return network
 
