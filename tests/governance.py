--- conflicted
+++ resolved
@@ -165,13 +165,8 @@
         with open(network.consortium.user_cert_path(1), "r") as ucert:
             pem = ucert.read()
         json_pem = json.dumps(pem)
-<<<<<<< HEAD
         r = uc.get(f"/app/caller_id?cert={urllib.parse.quote_plus(json_pem)}")
-        assert r.status_code == 200
-=======
-        r = uc.get(f"/app/user_id?cert={urllib.parse.quote_plus(json_pem)}")
         assert r.status_code == http.HTTPStatus.OK.value
->>>>>>> 8962dc46
         assert r.body.json()["caller_id"] == 1
     return network
 
@@ -259,12 +254,8 @@
         network = test_quote(network, args)
         network = test_user(network, args)
         network = test_no_quote(network, args)
-<<<<<<< HEAD
         network = test_caller_id(network, args)
-=======
-        network = test_user_id(network, args)
         network = test_service_principals(network, args)
->>>>>>> 8962dc46
 
 
 if __name__ == "__main__":
