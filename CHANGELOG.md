# Changelog

All notable changes to this project will be documented in this file.

The format is based on [Keep a Changelog](http://keepachangelog.com/en/1.0.0/)
and this project adheres to [Semantic Versioning](http://semver.org/spec/v2.0.0.html).

<<<<<<< HEAD
## Unreleased

### Changed

- `set_ca_cert`/`remove_ca_cert` proposals have been renamed `set_ca_cert_bundle`/`remove_ca_cert_bundle` and now also accept a bundle of certificates encoded as concatenated PEM string (#2221).
=======
## [0.18.3]

### Added

- CCF now depends on [Open Enclave 0.14](https://github.com/openenclave/openenclave/releases/tag/v0.14.0).
>>>>>>> 3a978f99

## [0.18.2]

### Added

- Support for historical queries after ledger rekey and service recovery (#2200).

### Changed

- CCF now supports OpenSSL for many crypto tasks like hashing, signing, and signature verification (#2123).
- In progress ledger files no longer cause a node to crash when they are committed (#2209).

## [0.18.1]

### Changed

- `"id"` field in `state` endpoint response has been renamed to `"node_id"` (#2150).
- `user_id` endpoint is renamed `caller_id` (#2142).
- Nodes' quotes format updated to Open Enclave's `SGX_ECDSA`. Quote endorsements are also stored in CCF and can be retrieved via the `quotes/self` and `quotes` endpoints (#2161).
- `get_quote_for_this_node_v1()` takes a `QuoteInfo` structure (containing the format, raw quote and corresponding endorsements) as out parameter instead of the distinct format and raw quote as two out paramters (#2161).
- Several internal tables are renamed (#2166).
- `/node/network/nodes` correctly returns all nodes if no filter is specified (#2188).

## [0.18.0]

### Changed

- `endpoint_metrics` is renamed `api/metrics` and now returns an array of objects instead of nested path/method objects (#2068).
- Governance proposal ids are now digests of the proposal and store state observed during their creation, hex-encoded as strings. This makes votes entirely specific to an instance of a proposal without having to include a nonce. (#2104, #2135).
- `quote` endpoint has been renamed to `quotes/self` (#2149).
- `TxView`s have been renamed to `MapHandle`s, to clearly distinguish them from consensus views. Calls to `tx.get_view` must be replaced with `tx.rw`.
- `tx.rw` does not support retrieving multiple views in a single call. Instead of `auto [view1, view2] = tx.get_view(map1, map2);`, you must write `auto handle1 = tx.rw(map1); auto handle2 = tx.rw(map2);`.

### Added

- Added `get_version_of_previous_write(const K& k)` to `MapHandle`. If this entry was written to by a previous transaction, this returns the version at which that transaction was applied. See docs for more details.

### Removed

- The `x-ccf-global-commit` header is no longer sent with responses (#1586, #2144). This was a hint of global commit progress, but was known to be imprecise and unrelated to the executed transaction. Instead, clients should call `/commit` to monitor commit progress or `/tx` for a specific transaction.

## [0.17.2]

### Fixed

- Fixed incorrect ledger chunking on backup nodes when snapshotting is enabled (#2110).

## [0.17.1]

### Changed

- JS endpoints now list their auth policies by name, similar to C++ endpoints. The fields `require_client_identity`, `require_client_signature`, and `require_jwt_authentication` are removed, and should be replaced by `authn_policies`. For example, the previous default `"require_client_identity": true` should be replaced with `"authn_policies": ["user_cert"]`, an endpoint which would like to handle a JWT but will also accept unauthenticated requests would be `"authn_policies": ["jwt", "no_auth"]`, and a fully unauthenticated endpoint would be `"authn_policies": []`. See [docs](https://microsoft.github.io/CCF/main/build_apps/js_app_bundle.html#metadata) for further detail.

## [0.17.0]

### Added

- Versioned APIs for common CCF functionality: `get_status_for_txid_v1`, `get_last_committed_txid_v1`, `generate_openapi_document_v1`, `get_receipt_for_seqno_v1`, `get_quote_for_this_node_v1`. We will aim to support these function signatures long-term, and provide similar functionality with incremental version bumps when this is no longer possible. In particular, this enables building an app which does not expose the [default endpoints](https://microsoft.github.io/CCF/main/build_apps//logging_cpp.html#default-endpoints) but instead exposes similar functionality through its own API.

### Changed

- `/network`, `/network_info`, `/node/ids`, `/primary_info` have been restructured into `/network`, `/network/nodes`, `/network/nodes/{id}`, `/network/nodes/self`, `/network/nodes/primary` while also changing the response schemas (#1954).
- `/ack` responds with HTTP status `204` now instead of `200` and `true` as body (#2088).
- `/recovery_share` has new request and response schemas (#2089).

## [0.16.3]

### Changed

- To avoid accidentally unauthenticated endpoints, a vector of authentication policies must now be specified at construction (as a new argument to `make_endpoint`) rather than by calling `add_authentication`. The value `ccf::no_auth_required` must be used to explicitly indicate an unauthenticated endpoint.
- All `/gov` endpoints accept signature authentication alone correctly, regardless of session authentication.
- `ccf.CCFClient` now allows separate `session_auth` and `signing_auth` to be passed as construction time. `ccf.CCFClient.call()` no longer takes a `signed` argument, clients with a `signing_auth` always sign. Similarly, the `disable_session_auth` constructor argument is removed, the same effect can be achieved by setting `session_auth` to `None`.

## [0.16.2]

### Changed

- Snapshots are generated by default on the current primary node, every `10,000` committed transaction (#2029).
- Node information exposed in the API now correctly reports the public port when it differs from the local one. (#2001)
- All `/gov` endpoints accept signature authentication again. Read-only `/gov` endpoints had been incorrectly changed in [0.16.1] to accept session certification authentication only (#2033).

## [0.16.1]

### Added

- C++ endpoints can be omitted from OpenAPI with `set_openapi_hidden(true)` (#2008).
- JS endpoints can be omitted from OpenAPI if the `"openapi_hidden"` field in `app.json` is `true` (#2008).

### Changed

- Error responses of built-in endpoints are now JSON and follow the OData schema (#1919).
- Code ids are now deleted rather than marked as `RETIRED`. `ACTIVE` is replaced with the more precise `ALLOWED_TO_JOIN` (#1996).
- Authentication policies can be specified per-endpoint with `add_authentication`. Sample policies are implemented which check for a user TLS handshake, a member TLS handshake, a user HTTP signature, a member HTTP signature, and a valid JWT. This allows multiple policies per-endpoints, and decouples auth from frontends - apps can define member-only endpoints (#2010).
- By default, if no authentication policy is specified, endpoints are now unauthenticated and accessible to anyone (previously the default was user TLS handshakes, where the new default is equivalent to `set_require_client_identity(false)`).
- CCF now depends on [Open Enclave 0.13](https://github.com/openenclave/openenclave/releases/tag/v0.13.0).

### Removed

- The methods `Endpoint::set_require_client_signature`, `Endpoint::set_require_client_identity` and `Endpoint::set_require_jwt_authentication` are removed, and should be replaced by calls to `add_authentication`. For unauthenticated endpoints, either add no policies, or add the built-in `empty_auth` policy which accepts all requests.
  - `.set_require_client_signature(true)` must be replaced with `.add_authentication(user_signature_auth_policy)`
  - `.set_require_client_identity(true)` must be replaced with `.add_authentication(user_cert_auth_policy)`
  - `.set_require_jwt_authentication(true)` must be replaced with `.add_authentication(jwt_auth_policy)`

## [0.16.0]

### Added

- CLI options are printed on every node launch (#1923).
- JS logging sample app is included in CCF package (#1932).
- C++ apps can be built using cmake's `find_package(ccf REQUIRED)` (see [cmake sample](https://github.com/microsoft/CCF/blob/main/samples/apps/logging/CMakeLists.txt)) (#1947).

### Changed

- JWT signing keys are auto-refreshed immediately when adding a new issuer instead of waiting until the next auto-refresh event is due (#1978).
- Snapshots are only committed when proof of snapshot evidence is committed (#1972).
- Snapshot evidence must be validated before joining/recovering from snapshot (see [doc](https://microsoft.github.io/CCF/main/operations/ledger_snapshot.html#join-recover-from-snapshot)) (#1925).

### Fixed

- Ledger index is recovered correctly even if `--ledger-dir` directory is empty (#1953).
- Memory leak fixes (#1957, #1959, #1974, #1982).
- Consensus fixes (#1977, #1981).
- Enclave schedules messages in a fairer way (#1991).

### Security

- Hostname of TLS certificate is checked when auto-refreshing JWT signing keys (#1934).
- Evercrypt update to 0.3.0 (#1967).

## [0.15.2]

### Added

- JWT key auto-refresh (#1908), can be enabled by providing `"auto_refresh": true` and `"ca_cert_name": "..."` in `set_jwt_issuer` proposal.
  - Auto-refresh is currently only supported for providers following the OpenID Connect standard where keys are published under the `/.well-known/openid-configuration` path of the issuer URL.
  - `ca_cert_name` refers to a certificate stored with a `set_ca_cert` proposal and is used to validate the TLS connection to the provider endpoint.
- JWT signature validation (#1912), can be enabled with the `require_jwt_authentication` endpoint property.

### Changed

- Members can no longer vote multiple times on governance proposals (#1743).
- `update_ca_cert` proposal has been replaced by `set_ca_cert`/`remove_ca_cert` (#1917).

### Deprecated

- `set_js_app` proposal and `--js-app-script` argument are deprecated, and should be replaced by `deploy_js_app` and `--js-app-bundle`. See #1895 for an example of converting from the old style (JS embedded in a Lua script) to the new style (app bundle described by `app.json`).

### Removed

- `kv::Store::create` is removed.
- `luageneric` is removed.

## [0.15.1]

### Added

- [JWT documentation](https://microsoft.github.io/CCF/main/developers/auth/jwt.html#jwt-authentication) (#1875).
- [Member keys in HSM documentation](https://microsoft.github.io/CCF/main/members/hsm_keys.html) (#1884).

### Changed

- `/gov/ack/update_state_digest` and `/gov/ack` now only return/accept a hex string (#1873).
- `/node/quote` schema update (#1885).
- AFT consensus improvements (#1880, #1881).

## [0.15.0]

### Added

- Support for non-recovery members: only members with an associated public encryption key are handed recovery shares (#1866).
- AFT consensus verify entry validity (#1864).
- JWT validation in forum sample app (#1867).
- JavaScript endpoints OpenAPI definition is now included in `/api` (#1874).

### Changed

- The `keyId` field in the Authorization header must now be set to the hex-encoded SHA-256 digest of the corresponding member certificate encoded in PEM format. The `scurl.sh` script and Python client have been modified accordingly. `scurl.sh` can be run with `DISABLE_CLIENT_AUTH=1` (equivalent `disable_client_auth=False` argument to Python client) to issue signed requests without session-level client authentication (#1870).
- Governance endpoints no longer require session-level client authentication matching a member identity, the request signature now serves as authentication. The purpose of this change is to facilitate member key storage in systems such as HSMs (#1870).
- Support for [hs2019 scheme](https://tools.ietf.org/html/draft-cavage-http-signatures-12) for HTTP signatures (#1872).
  - `ecdsa-sha256` scheme will be deprecated in the next release.

## [0.14.3]

### Added

- Added support for storing JWT public signing keys (#1834).
  - The new proposals `set_jwt_issuer`, `remove_jwt_issuer`, and `set_jwt_public_signing_keys` can be generated with the latest version of the ccf Python package.
  - `sandbox.sh` has a new `--jwt-issuer <json-path>` argument to easily bootstrap with an initial set of signing keys using the `set_jwt_issuer` proposal.
  - See [`tests/npm-app/src/endpoints/jwt.ts`](https://github.com/microsoft/CCF/blob/70b09e53cfdc8cee946193319446f1e22aed948f/tests/npm-app/src/endpoints/jwt.ts#L23) for validating tokens received in the `Authorization` HTTP header in TypeScript.
  - Includes special support for SGX-attested signing keys as used in [MAA](https://docs.microsoft.com/en-us/azure/attestation/overview).

### Changed

- CCF now depends on [Open Enclave 0.12](https://github.com/openenclave/openenclave/releases/tag/v0.12.0) (#1830).
- `/app/user_id` now takes `{"cert": user_cert_as_pem_string}` rather than `{"cert": user_cert_as_der_list_of_bytes}` (#278).
- Members' recovery shares are now encrypted using [RSA-OAEP-256](https://docs.microsoft.com/en-gb/azure/key-vault/keys/about-keys#wrapkeyunwrapkey-encryptdecrypt) (#1841). This has the following implications:
  - Network's encryption key is no longer output by the first node of a CCF service is no longer required to decrypt recovery shares.
  - The latest version of the `submit_recovery_share.sh` script should be used.
  - The latest version of the `proposal_generator.py` should be used (please upgrade the [ccf Python package](https://microsoft.github.io/CCF/main/quickstart/install.html#python-package)).
- `submit_recovery_share.sh` script's `--rpc-address` argument has been removed. The node's address (e.g. `https://127.0.0.1:8000`) should be used directly as the first argument instead (#1841).
- The constitution's `pass` function now takes an extra argument: `proposer_id`, which contains the `member_id` of the member who submitted the proposal. To adjust for this change, replace `tables, calls, votes = ...` with `tables, calls, votes, proposer_id = ...` at the beginning of the `pass` definition.
- Bundled votes (ie. the `ballot` entry in `POST /proposals`) have been removed. Votes can either happen explicitly via `POST /proposals/{proposal_id}/votes`, or the constitution may choose to pass a proposal without separate votes by examining its contents and its proposer, as illustrated in the operating member constitution sample. The `--vote-against` flag in `proposal_generator.py`, has also been removed as a consequence.

### Fixed

- Added `tools.cmake` to the install, which `ccf_app.cmake` depends on and was missing from the previous release.

### Deprecated

- `kv::Store::create` is deprecated, and will be removed in a future release. It is no longer necessary to create a `kv::Map` from a `Store`, it can be constructed locally (`kv::Map<K, V> my_map("my_map_name");`) or accessed purely by name (`auto view = tx.get_view<K, V>("my_map_name");`) (#1847).

## [0.14.2]

### Changed

- The `start_test_network.sh` script has been replaced by [`sandbox.sh`](https://microsoft.github.io/CCF/main/quickstart/test_network.html). Users wishing to override the default network config (a single node on '127.0.0.1:8000') must now explictly specify if they should be started locally (eg. `-n 'local://127.4.4.5:7000'`) or on remote machine via password-less ssh (eg. `-n 'ssh://10.0.0.1:6000'`).
- `node/quote` endpoint now returns a single JSON object containing the node's quote (#1761).
- Calling `foreach` on a `TxView` now iterates over the entries which previously existed, ignoring any modifications made by the functor while iterating.
- JS: `ccf.kv.<map>.get(key)` returns `undefined` instead of throwing an exception if `key` does not exist.
- JS: `ccf.kv.<map>.delete(key)` returns `false` instead of throwing an exception if `key` does not exist, and `true` instead of `undefined` otherwise.
- JS: `ccf.kv.<map>.set(key, val)` returns the map object instead of `undefined`.

## [0.14.1]

### Added

- `/node/memory` endpoint exposing the maximum configured heap size, peak and current used sizes.

### Changed

- Public tables in the KV must now indicate this in their name (with a `public:` prefix), and internal tables have been renamed. Any governance or auditing scripts which operate over internal tables must use the new names (eg - `ccf.members` is now `public:ccf.gov.members`).
- `--member-info` on `cchost` can now take a third, optional file path to a JSON file containing additional member data (#1712).

### Removed

- `/api/schema` endpoints are removed, as the same information is now available in the OpenAPI document at `/api`.

### Deprecated

- Passing the `SecurityDomain` when creating a KV map is deprecated, and will be removed in a future release. This should be encoded in the table's name, with a `public:` prefix for public tables.

## [0.14.0]

### Added

- Nodes can recover rapidly from a snapshot, rather than needing to reprocess an entire ledger (#1656)
- Python client code wraps creation and replacement of an entire JS app bundle in a single operation (#1651)
- Snapshots are only usable when the corresponding evidence is committed (#1668).
- JSON data associated to each consortium member to facilitate flexible member roles (#1657).

### Changed

- `/api` endpoints return an OpenAPI document rather than a custom response (#1612, #1664)
- Python ledger types can process individual chunks as well as entire ledger (#1644)
- `POST recovery_share/submit` endpoint is renamed to `POST recovery_share` (#1660).

### Fixed

- Elections will not allow transactions which were reported as globally committed to be rolled back (#1641)

### Deprecated

- `lua_generic` app is deprecated and will be removed in a future release. Please migrate old Lua apps to JS

## [0.13.4]

### Changed

- Fixed infinite memory growth issue (#1639)
- Step CLI updated to 0.15.2 (#1636)

## [0.13.3]

### Added

- Sample TypeScript application (#1614, #1596)

### Changed

- Handlers can implement custom authorisation headers (#1203, #1563)
- Reduced CPU usage when nodes are idle (#1625, #1626)
- Upgrade to Open Enclave 0.11 (#1620, #1624)
- Snapshots now include view history, so nodes resuming from snapshots can accurately serve transaction status requests (#1616)
- Request is now passed as an argument to JavaScript handlers (#1604), which can return arbitrary content types (#1575)
- Quote RPC now returns an error when the quote cannot be found (#1594)
- Upgraded third party dependencies (#1589, #1588, #1576, #1572, #1573, #1570, #1569)
- Consensus types renamed from `raft` and `pbft` to `cft` and `bft` (#1591)

### Removed

- Notification server (#1582)

## [0.13.2]

### Added

- retire_node_code proposal (#1558)
- Ability to update a collection of JS modules in a single proposal (#1557)

## [0.13.1]

### Fixed

- Handle setting multiple subject alternative names correctly in node certificate (#1552)
- Fix host memory check on startup ecall (#1553)

## [0.13.0]

### Added

- Experimental

  - New CCF nodes can now join from a [snapshot](https://microsoft.github.io/CCF/ccf-0.13.0/operators/start_network.html#resuming-from-existing-snapshot) (#1500, #1532)
  - New KV maps can now be created dynamically in a transaction (#1507, #1528)

- CLI

  - Subject Name and Subject Alternative Names for the node certificates can now be passed to cchost using the --sn and --san CLI switches (#1537)
  - Signature and ledger splitting [flags](https://microsoft.github.io/CCF/ccf-0.13.0/operators/start_network.html#signature-interval) have been renamed more accurately (#1534)

- Governance

  - `user_data` can be set at user creation, as well as later (#1488)

- Javascript
  - `js_generic` endpoints are now modules with a single default call. Their dependencies can be stored in a separate table and loaded with `import`. (#1469, #1472, #1481, #1484)

### Fixed

- Retiring the primary from a network is now correctly handled (#1522)

### Deprecated

- CLI
  - `--domain=...` is superseded by `--san=dNSName:...` and will be removed in a future release

### Removed

- API
  - Removed redirection from legacy frontend names (`members` -> `gov`, `nodes` -> `node`, `users` -> `app`) (#1543)
  - Removed old `install()` API, replaced by `make_endpoint()` in [0.11.1](https://github.com/microsoft/CCF/releases/tag/ccf-0.11.1) (#1541)

## [0.12.2]

### Fixed

- Fix published containers

## [0.12.1]

### Changed

- Release tarball replaced by a .deb

### Fixed

- Fix LVI build for applications using CCF (#1466)

## [0.12.0]

### Added

- Tooling
  - New Python proposal and vote generator (#1370). See [docs](https://microsoft.github.io/CCF/ccf-0.12.0/members/proposals.html#creating-a-proposal).
  - New CCF tools Python package for client, ledger parsing and member proposal/vote generation (#1429, #1435). See [docs](https://microsoft.github.io/CCF/ccf-0.12.0/users/python_tutorial.html).
- HTTP endpoints
  - Templated URI for HTTP endpoints (#1384, #1393).
  - New `remove_user` proposal (#1379).
  - New node endpoints: `/node/state` and `/node/is_primary` (#1387, #1439)
  - New `metrics` endpoint (#1422).

### Changed

- Tooling
  - Updated version of Open Enclave (0.10) (#1424). Users should use the Intel PSW tested with Open Enclave 0.10, see Open Enclave releases notes: https://github.com/openenclave/openenclave/releases/tag/v0.10.0 for more details.
  - CCF releases no longer include a build of Open Enclave, instead the upstream binary release should be used. Playbooks and containers have been updated accordingly (#1437).
  - CCF is now built with LVI mitigations (#1427). CCF should now be built with a new LVI-enabled toolchain, available via CCF playbooks and containers.
  - Updated version of `snmalloc` (#1391).
- HTTP endpoints
  - Pass PEM certificates rather than byte-arrays (#1374).
  - Member `/ack` schema (#1395).
  - Authorisation HTTP request header now accepts unquoted values (#1411).
  - Fix double opening of `/app` on backups after recovery (#1445).
- Other
  - Merkle tree deserialisation fix (#1363).
  - Improve resilience of node-to-node channels (#1371).
  - First Raft election no longer fails (#1392).
  - Fix message leak (#1442).

### Removed

- `mkSign` endpoint (#1398).

## [0.11.7]

### Changed

1. Fix a bug that could cause signatures not to be recorded on transactions hitting conflicts (#1346)
2. Fix a bug that could allow transactions to be executed by members before a recovered network was fully opened (#1347)
3. Improve error reporting on transactions with invalid signatures (#1356)

### Added

1. All format and linting checks are now covered by `scripts/ci-checks.sh` (#1359)
2. `node/code` RPC returns all code versions and their status (#1351)

## [0.11.4]

### Changed

- Add clang-format to the application CI container, to facilitate application development (#1340)
- Websocket handlers are now distinct, and can be defined by passing `ws::Verb::WEBSOCKET` as a verb to `make_endpoint()` (#1333)
- Custom KV serialisation is [documented](https://microsoft.github.io/CCF/main/developers/kv/kv_serialisation.html#custom-key-and-value-types)

### Fixed

- Fix application runtime container, which had been missing a dependency in the previous release (#1340)

## [0.11.1]

### Added

- CLI tool for managing recovery shares (#1295). [usage](https://microsoft.github.io/CCF/main/members/accept_recovery.html#submitting-recovery-shares)
- New standard endpoint `node/ids` for retrieving node ID from IP address (#1319).
- Support for read-only transactions. Use `tx.get_read_only_view` to retrieve read-only views, and install with `make_read_only_endpoint` if all operations are read-only.
- Support for distinct handlers on the same URI. Each installed handler/endpoint is now associated with a single HTTP method, so you can install different operations on `POST /foo` and `GET /foo`.

### Changed

- The frontend names, used as a prefix on all URIs, have been changed. Calls to `/members/...` or `/users/...` should be replaced with `/gov/...` and `/app/...` respectively. The old paths will return HTTP redirects in this release, but may return 404 in a future release (#1325).
- App-handler installation API has changed. `install(URI, FN, READWRITE)` should be replaced with `make_endpoint(URI, VERB, FN).install()`. Existing apps should compile with deprecation warnings in this release, but the old API will be removed in a future release. See [this diff](https://github.com/microsoft/CCF/commit/7f131074027e3aeb5d469cf42e94acad5bf3e70a#diff-18609f46fab38755458a063d1079edaa) of logging.cpp for an example of the required changes.
- Improved quickstart documentation (#1298, #1316).
- Member ACKs are required, even when the service is opening (#1318).
- The naming scheme for releases has changed to be more consistent. The tags will now be in the form `ccf-X.Y.Z`.

## [0.11]

### Changed

- KV reorganisation to enable app-defined serialisation (#1179, #1216, #1234)

`kv.h` has been split into multiple headers so apps may need to add includes for `kv/store.h` and `kv/tx.h`. The typedefs `ccf::Store` and `ccf::Tx` have been removed; apps should now use `kv::Store` and `kv::Tx`.

CCF now deals internally only with serialised data in its tables, mapping byte-vectors to byte-vectors. By default all tables will convert their keys and values to msgpack, using the existing macros for user-defined types. Apps may define custom serialisers for their own types - see `kv/serialise_entry_json.h` for an example.

- Fixed issues that affected the accuracy of tx status reporting (#1157, #1150)
- All RPCs and external APIs now use `view` and `seqno` to describe the components of a transaction ID, regardless of the specific consensus implementation selected (#1187, #1227)
- Improved resiliency of recovery process (#1051)
- `foreach` early-exit semantics are now consistent (#1222)
- Third party dependency updates (#1144, #1148, #1149, #1151, #1155, #1255)
- All logging output now goes to stdout, and can be configured to be either JSON or plain text (#1258) [doc](https://microsoft.github.io/CCF/main/operators/node_output.html#json-formatting)
- Initial support for historical query handlers (#1207) [sample](https://github.com/microsoft/CCF/blob/main/src/apps/logging/logging.cpp#L262)
- Implement the equivalent of "log rolling" for the ledger (#1135) [doc](https://microsoft.github.io/CCF/main/operators/ledger.html)
- Internal RPCs renamed to follow more traditional REST conventions (#968) [doc](https://microsoft.github.io/CCF/main/operators/operator_rpc_api.html)

### Added

- Support for floating point types in default KV serialiser (#1174)
- The `start_test_network.sh` script now supports recovering an old network with the `--recover` flag (#1095) [doc](https://microsoft.github.io/CCF/main/users/deploy_app.html#recovering-a-service)
- Application CI and runtime containers are now available (#1178)
  1. `ccfciteam/ccf-app-ci:0.11` is recommended to build CCF applications
  2. `ccfciteam/ccf-app-run:0.11` is recommended to run CCF nodes, for example in k8s
- Initial websockets support (#629) [sample](https://github.com/microsoft/CCF/blob/main/tests/ws_scaffold.py#L21)

### Removed

- `ccf::Store` and `ccf::Tx` typdefs, in favour of `kv::Store` and `kv::Tx`.

## [0.10]

### Added

- Brand new versioned documentation: https://microsoft.github.io/CCF.
- New `/tx` endpoint to check that a transaction is committed (#1111). See [docs](https://microsoft.github.io/CCF/main/users/issue_commands.html#checking-for-commit).
- Disaster recovery is now performed with members key shares (#1101). See [docs](https://microsoft.github.io/CCF/main/members/accept_recovery.html).
- Open Enclave install is included in CCF install (#1125).
- New `sgxinfo.sh` script (#1081).
- New `--transaction-rate` flag to performance client (#1071).

### Changed

- CCF now uses Open Enclave 0.9 (#1098).
- `cchost`'s `--enclave-type` is `release` by default (#1083).
- `keygenerator.sh`'s `--gen-key-share` option renamed to `--gen-enc-key` to generate member encryption key (#1101).
- Enhanced view change support for PBFT (#1085, #1087, #1092).
- JavaScript demo logging app is now more generic (#1110).
- Updated method to retrieve time in enclave from host (#1100).
- Correct use of Everycrypt hashing (#1098).
- Maximum number of active members is 255 (#1107).
- Python infra: handle proposals correctly with single member (#1079).
- Dependencies updates (#1080, #1082).

### Removed

- `cchost` no longer outputs a sealed secrets file to be used for recovery (#1101).

## [0.9.3]

### Added

1. Install artifacts include `virtual` build (#1072)
2. `add_enclave_library_c` is exposed in `ccp_app.cmake` (#1073)

## [0.9.2]

### Added

- Handlers can decide if transaction writes are applied independently from error status (#1054)
- Scenario Perf Client is now part of the CCF install to facilitate performance tests (#1058)

### Changed

- Handle writes when host is reconnecting (#1038)
- Member tables are no longer whitelisted for raw_puts (#1041)
- Projects including CCF's CMake files now use the same build type default (#1057)

## [0.9.1]

### Added

- `cchost` now supports [file-based configuration](https://microsoft.github.io/CCF/operators/start_network.html#using-a-configuration-file), as well as command-line switches (#1013, #1019)

## [0.9]

This pre-release improves support for handling HTTP requests.

### Added

- Key shares will be accepted after multiple disaster recovery operations (#992).
- HTTP response headers and status can be set directly from handler (#921, #977).
- Handlers can be restricted to accept only specific HTTP verbs (#966).
- Handlers can accept requests without a matching client cert (#962).
- PBFT messages are authenticated by each receiving node (#947).
- snmalloc can be used as allocator (#943, #990).
- Performance optimisations (#946, #971).
- Install improvements (#983, #986).

### Changed

- HTTP request and responses no longer need to contain JSON-RPC objects (#930, #977).
- Files and binaries have been renamed to use a consistent `lower_snake_case` (#989). Most app includes should be unaffected, but users of the `luageneric` app should now look for `lua_generic`.
- Threading support relies on fixes from a recent build of OE (#990). Existing machines should re-run the ansible playbooks to install the current dependencies.
- Consensus is chosen at run-time, rather than build-time (#922).
- API for installing handlers has changed (#960). See the logging app or [documentation](https://microsoft.github.io/CCF/developers/logging_cpp.html#rpc-handler) for the current style.
- Several standard endpoints are now GET-only, and must be passed a URL query (ie `GET /users/getCommit?id=42`).

## [0.8.2]

### Changed

- CCF install can now be installed anywhere (#950).
- PBFT messages are now authenticated (#947).
- Miscellaneous performance improvements (#946).

## [0.8.1]

### Added

- PBFT timers can be set from`cchost` CLI (#929). See [docs](https://microsoft.github.io/CCF/developers/consensus.html#consensus-protocols).
- Nodes output their PID in a `cchost.pid` file on start-up (#927).
- (Experimental) Members can retrieve their decrypted recovery shares via `getEncryptedRecoveryShare` and submit the decrypted share via `submitRecoveryShare` (#932).

### Changed

- App handlers should set HTTP response fields instead of custom error codes (#921). See [docs](https://microsoft.github.io/CCF/developers/logging_cpp.html#rpc-handler).
- Single build for Raft and PBFT consensuses (#922, #929, #935).
- Members' proposals are forever rejected if they fail to execute (#930).
- Original consortium members can ACK (#933).
- PBFT performance improvements (#940, #942).
- PBFT ledger private tables are now encrypted (#939).

## [0.8]

This pre-release enables experimental support for running CCF with the PBFT consensus protocol. In providing an experimental release of CCF with PBFT we hope to get feedback from early adopters.

### Added

- Experimental PBFT support [docs](https://microsoft.github.io/CCF/developers/consensus.html)
- Increased threading support [docs](https://microsoft.github.io/CCF/developers/threading.html) (#831, #838)
- Governance proposals can now be rejected, which allows consitutions to implement veto power (#854)
- Support for non JSON-RPC payloads (#852)
- RPC to get the OE report (containing the SGX quote) of a specific node (#907)

### Changed

- Compatibility with msgpack 1.0.0
- Members now need to provide two public keys, an identity to sign their proposals and votes as before, and public key with which their recovery key share will be encrypted. `--member_cert` cli argument replaced with `--member-info` when starting up a network to allow this [docs](https://microsoft.github.io/CCF/operators/start_network.html)
- Member status is now a string, eg. `"ACTIVE"` rather than an integer (#827)
- User apps have access to standard user-cert lookup (#906)
- `get_rpc_handler()` now returns `UserRpcFrontend` instead of `RpcHandler` [docs](https://microsoft.github.io/CCF/developers/logging_cpp.html#rpc-handler) (#908)
- All governance RPC's must now be signed (#911)
- Test infra stores keys and certificates (e.g. `networkcert.pem`, `user0_privk.pem`) in new `workspace/<test_label>_common/` folder (#892)

### Removed

- FramedTCP support

## [0.7.1]

### Added

- Installed Python infrastructure can now be used to launch test networks of external builds (#809)
- Initial threading support, Raft nodes now execute transactions on multiple worker threads (#773, #822)

## [0.7]

This pre-release enables experimental support for Javascript as a CCF runtime, and switches the default transport to HTTP. FramedTCP is still supported in this release (`-DFTCP=ON`) but is deprecated and will be dropped in the next release.

### Changed

- Fixed node deadlock that could occur under heavy load (#628)
- Fixed vulnerability to possible replay attack (#419)
- CCF has an installable bundle (#742)
- HTTP is the default frame format (#744)

### Added

- Added support for re-keying the ledger (#50)
- Added QuickJS runtime and sample Javascript app (#668)

### Deprecated

- FramedTCP support. Please use the ccf_FTCP.tar.gz release bundle or build CCF with `-DFTCP=ON` if you require FTCP support.

## [0.6]

This pre-release enables support for HTTP in CCF

### Changed

- Quote format in `getQuotes` changed from string to vector of bytes (https://github.com/microsoft/CCF/pull/566)
- Improved error reporting and logging (https://github.com/microsoft/CCF/pull/572, https://github.com/microsoft/CCF/pull/577, https://github.com/microsoft/CCF/pull/620)
- Node certificates endorsed by the network (https://github.com/microsoft/CCF/pull/581)
- The [`keygenerator.sh`](https://github.com/microsoft/CCF/blob/v0.6/tests/keygenerator.sh) scripts replaces the `keygenerator` CLI utility to generate member and user identities.

### Added

- HTTP endpoint support when built with `-DHTTP=ON`, see https://microsoft.github.io/CCF/users/client.html for details.
- [Only when building with `-DHTTP=ON`] The new [`scurl.sh`](https://github.com/microsoft/CCF/blob/v0.6/tests/scurl.sh) script can be used to issue signed HTTP requests to CCF (e.g. for member votes). The script takes the same arguments as `curl`.
- `listMethods` RPC for luageneric app (https://github.com/microsoft/CCF/pull/570)
- `getReceipt`/`verifyReceipt` RPCs (https://github.com/microsoft/CCF/pull/567)
- Support for app-defined ACLs (https://github.com/microsoft/CCF/pull/590)

Binaries for `cchost` and `libluagenericenc.so` are attached to this release. Note that libluagenericenc.so should be signed before being deployed by CCF (see https://microsoft.github.io/CCF/developers/build_app.html#standalone-signing).

## [0.5]

This pre-release fixes minor issues and clarifies some of `cchost` command line options.

### Removed

- The `new_user` function in constitution scripts (e.g. `gov.lua`) should be deleted as it is now directly implemented inside CCF (https://github.com/microsoft/CCF/pull/550).
- `cmake -DTARGET=all` replaced with `cmake -DTARGET=sgx;virtual`. See https://microsoft.github.io/CCF/quickstart/build.html#build-switches for new values (https://github.com/microsoft/CCF/pull/513).

### Changed

- The members and users certificates can now be registered by the consortium using clients that are not the `memberclient` CLI (e.g. using the `tests/infra/jsonrpc.py` module) (https://github.com/microsoft/CCF/pull/550).
- Fix for Raft consensus to truncate the ledger whenever a rollback occurs and use `commit_idx` instead of `last_idx` in many places because of signatures (https://github.com/microsoft/CCF/pull/503).
- Join protocol over HTTP fix (https://github.com/microsoft/CCF/pull/550).
- Clearer error messages for when untrusted users/members issue transactions to CCF (https://github.com/microsoft/CCF/pull/530).
- `devcontainer.json` now points to right Dockerfile (https://github.com/microsoft/CCF/pull/543).
- `cchost --raft-election-timeout` CLI option default now set to 5000 ms (https://github.com/microsoft/CCF/pull/559).
- Better descriptions for `cchost` command line options (e.g. `--raft-election-timeout`) (https://github.com/microsoft/CCF/pull/559).

The `cchost`, `libluagenericenc.so`, `keygenerator` and `memberclient` are also attached to this release to start a CCF network with lua application.
Note that `libluagenericenc.so` should be signed before being deployed by CCF (see https://microsoft.github.io/CCF/developers/build_app.html#standalone-signing).

## [0.4]

In this preview release, it is possible to run CCF with the PBFT consensus algorithm, albeit with significant limitations.

The evercrypt submodule has been removed, the code is instead imported, to make release tarballs easier to use.

## [0.3]

This pre-release implements the genesis model described in the TR, with a distinct service opening phase. See https://microsoft.github.io/CCF/start_network.html for details.

Some discrepancies with the TR remain, and are being tracked under https://github.com/microsoft/CCF/milestone/2

## 0.2

Initial pre-release

[0.18.1]: https://github.com/microsoft/CCF/releases/tag/ccf-0.18.1
[0.18.0]: https://github.com/microsoft/CCF/releases/tag/ccf-0.18.0
[0.17.2]: https://github.com/microsoft/CCF/releases/tag/ccf-0.17.2
[0.17.1]: https://github.com/microsoft/CCF/releases/tag/ccf-0.17.1
[0.17.0]: https://github.com/microsoft/CCF/releases/tag/ccf-0.17.0
[0.16.3]: https://github.com/microsoft/CCF/releases/tag/ccf-0.16.3
[0.16.2]: https://github.com/microsoft/CCF/releases/tag/ccf-0.16.2
[0.16.1]: https://github.com/microsoft/CCF/releases/tag/ccf-0.16.1
[0.16.0]: https://github.com/microsoft/CCF/releases/tag/ccf-0.16.0
[0.15.2]: https://github.com/microsoft/CCF/releases/tag/ccf-0.15.2
[0.15.1]: https://github.com/microsoft/CCF/releases/tag/ccf-0.15.1
[0.15.0]: https://github.com/microsoft/CCF/releases/tag/ccf-0.15.0
[0.14.3]: https://github.com/microsoft/CCF/releases/tag/ccf-0.14.3
[0.14.2]: https://github.com/microsoft/CCF/releases/tag/ccf-0.14.2
[0.14.1]: https://github.com/microsoft/CCF/releases/tag/ccf-0.14.1
[0.14.0]: https://github.com/microsoft/CCF/releases/tag/ccf-0.14.0
[0.13.4]: https://github.com/microsoft/CCF/releases/tag/ccf-0.13.4
[0.13.3]: https://github.com/microsoft/CCF/releases/tag/ccf-0.13.3
[0.13.2]: https://github.com/microsoft/CCF/releases/tag/ccf-0.13.2
[0.13.1]: https://github.com/microsoft/CCF/releases/tag/ccf-0.13.1
[0.13.0]: https://github.com/microsoft/CCF/releases/tag/ccf-0.13.0
[0.12.2]: https://github.com/microsoft/CCF/releases/tag/ccf-0.12.2
[0.12.1]: https://github.com/microsoft/CCF/releases/tag/ccf-0.12.1
[0.12.0]: https://github.com/microsoft/CCF/releases/tag/ccf-0.12.0
[0.11.7]: https://github.com/microsoft/CCF/releases/tag/ccf-0.11.7
[0.11.4]: https://github.com/microsoft/CCF/releases/tag/ccf-0.11.4
[0.11.1]: https://github.com/microsoft/CCF/releases/tag/ccf-0.11.1
[0.11]: https://github.com/microsoft/CCF/releases/tag/0.11
[0.10]: https://github.com/microsoft/CCF/releases/tag/v0.10
[0.9.3]: https://github.com/microsoft/CCF/releases/tag/v0.9.3
[0.9.2]: https://github.com/microsoft/CCF/releases/tag/v0.9.2
[0.9.1]: https://github.com/microsoft/CCF/releases/tag/v0.9.1
[0.9]: https://github.com/microsoft/CCF/releases/tag/v0.9
[0.8.2]: https://github.com/microsoft/CCF/releases/tag/v0.8.2
[0.8.1]: https://github.com/microsoft/CCF/releases/tag/v0.8.1
[0.8]: https://github.com/microsoft/CCF/releases/tag/v0.8
[0.7.1]: https://github.com/microsoft/CCF/releases/tag/v0.7.1
[0.7]: https://github.com/microsoft/CCF/releases/tag/v0.7
[0.6]: https://github.com/microsoft/CCF/releases/tag/v0.6
[0.5]: https://github.com/microsoft/CCF/releases/tag/v0.5
[0.4]: https://github.com/microsoft/CCF/releases/tag/v0.4
[0.3]: https://github.com/microsoft/CCF/releases/tag/v0.3<|MERGE_RESOLUTION|>--- conflicted
+++ resolved
@@ -5,19 +5,15 @@
 The format is based on [Keep a Changelog](http://keepachangelog.com/en/1.0.0/)
 and this project adheres to [Semantic Versioning](http://semver.org/spec/v2.0.0.html).
 
-<<<<<<< HEAD
-## Unreleased
+## [0.18.3]
+
+### Added
+
+- CCF now depends on [Open Enclave 0.14](https://github.com/openenclave/openenclave/releases/tag/v0.14.0).
 
 ### Changed
 
 - `set_ca_cert`/`remove_ca_cert` proposals have been renamed `set_ca_cert_bundle`/`remove_ca_cert_bundle` and now also accept a bundle of certificates encoded as concatenated PEM string (#2221).
-=======
-## [0.18.3]
-
-### Added
-
-- CCF now depends on [Open Enclave 0.14](https://github.com/openenclave/openenclave/releases/tag/v0.14.0).
->>>>>>> 3a978f99
 
 ## [0.18.2]
 
