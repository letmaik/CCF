--- conflicted
+++ resolved
@@ -10,13 +10,9 @@
 ### Changed
 
 - `endpoint_metrics` is renamed `api/metrics` and now returns an array of objects instead of nested path/method objects (#2068).
-<<<<<<< HEAD
 - `"id"` field in `state` endpoint response has been renamed to `"node_id"` (#2150).
-- Governance proposal ids are now digests, hex-encoded as strings (#2104).
-=======
 - Governance proposal ids are now digests of the proposal and store state observed during their creation, hex-encoded as strings. This makes votes entirely specific to an instance of a proposal without having to include a nonce. (#2104, #2135).
 - `quote` endpoint has been renamed to `quotes/self` (#2149).
->>>>>>> 55de2886
 - `TxView`s have been renamed to `MapHandle`s, to clearly distinguish them from consensus views. Calls to `tx.get_view` must be replaced with `tx.rw`.
 - `tx.rw` does not support retrieving multiple views in a single call. Instead of `auto [view1, view2] = tx.get_view(map1, map2);`, you must write `auto handle1 = tx.rw(map1); auto handle2 = tx.rw(map2);`.
 
