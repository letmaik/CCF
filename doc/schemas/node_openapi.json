{
  "components": {
    "schemas": {
      "CallerInfo": {
        "properties": {
          "caller_id": {
            "$ref": "#/components/schemas/uint64"
          }
        },
        "required": [
          "caller_id"
        ],
        "type": "object"
      },
      "CodeStatus": {
        "enum": [
          "ALLOWED_TO_JOIN"
        ]
      },
      "EndpointMetrics__Metric": {
        "properties": {
          "calls": {
            "$ref": "#/components/schemas/uint64"
          },
          "errors": {
            "$ref": "#/components/schemas/uint64"
          },
          "failures": {
            "$ref": "#/components/schemas/uint64"
          }
        },
        "required": [
          "calls",
          "errors",
          "failures"
        ],
        "type": "object"
      },
      "EndpointMetrics__Out": {
        "properties": {
          "metrics": {
            "$ref": "#/components/schemas/named_named_EndpointMetrics__Metric"
          }
        },
        "required": [
          "metrics"
        ],
        "type": "object"
      },
      "GetCode__Out": {
        "properties": {
          "versions": {
            "$ref": "#/components/schemas/GetCode__Version_array"
          }
        },
        "required": [
          "versions"
        ],
        "type": "object"
      },
      "GetCode__Version": {
        "properties": {
          "digest": {
            "$ref": "#/components/schemas/string"
          },
          "status": {
            "$ref": "#/components/schemas/CodeStatus"
          }
        },
        "required": [
          "digest",
          "status"
        ],
        "type": "object"
      },
      "GetCode__Version_array": {
        "items": {
          "$ref": "#/components/schemas/GetCode__Version"
        },
        "type": "array"
      },
      "GetCommit__Out": {
        "properties": {
          "seqno": {
            "$ref": "#/components/schemas/int64"
          },
          "view": {
            "$ref": "#/components/schemas/int64"
          }
        },
        "required": [
          "view",
          "seqno"
        ],
        "type": "object"
      },
<<<<<<< HEAD
      "GetMetrics__HistogramResults": {
        "properties": {
          "buckets": {
            "$ref": "#/components/schemas/json"
          },
          "high": {
            "$ref": "#/components/schemas/int32"
          },
          "low": {
            "$ref": "#/components/schemas/int32"
          },
          "overflow": {
            "$ref": "#/components/schemas/uint64"
          },
          "underflow": {
            "$ref": "#/components/schemas/uint64"
          }
        },
        "required": [
          "low",
          "high",
          "overflow",
          "underflow",
          "buckets"
        ],
        "type": "object"
      },
      "GetMetrics__Out": {
        "properties": {
          "histogram": {
            "$ref": "#/components/schemas/GetMetrics__HistogramResults"
          },
          "tx_rates": {
            "$ref": "#/components/schemas/json"
          }
        },
        "required": [
          "histogram",
          "tx_rates"
        ],
        "type": "object"
=======
      "GetNetworkInfo__NodeInfo": {
        "properties": {
          "host": {
            "$ref": "#/components/schemas/string"
          },
          "node_id": {
            "$ref": "#/components/schemas/uint64"
          },
          "port": {
            "$ref": "#/components/schemas/string"
          }
        },
        "required": [
          "node_id",
          "host",
          "port"
        ],
        "type": "object"
      },
      "GetNetworkInfo__NodeInfo_array": {
        "items": {
          "$ref": "#/components/schemas/GetNetworkInfo__NodeInfo"
        },
        "type": "array"
>>>>>>> fb341191
      },
      "GetNetworkInfo__Out": {
        "properties": {
          "current_view": {
            "$ref": "#/components/schemas/int64"
          },
          "primary_id": {
            "$ref": "#/components/schemas/uint64"
          },
          "service_status": {
            "$ref": "#/components/schemas/ServiceStatus"
          }
        },
        "required": [
          "service_status",
          "current_view",
          "primary_id"
        ],
        "type": "object"
      },
      "GetNode__NodeInfo": {
        "properties": {
          "host": {
            "$ref": "#/components/schemas/string"
          },
          "node_id": {
            "$ref": "#/components/schemas/uint64"
          },
          "port": {
            "$ref": "#/components/schemas/string"
          },
          "primary": {
            "$ref": "#/components/schemas/boolean"
          },
          "rpc_host": {
            "$ref": "#/components/schemas/string"
          },
          "rpc_port": {
            "$ref": "#/components/schemas/string"
          },
          "status": {
            "$ref": "#/components/schemas/NodeStatus"
          }
        },
        "required": [
          "node_id",
          "status",
          "host",
          "port",
          "rpc_host",
          "rpc_port",
          "primary"
        ],
        "type": "object"
      },
      "GetNode__NodeInfo_array": {
        "items": {
          "$ref": "#/components/schemas/GetNode__NodeInfo"
        },
        "type": "array"
      },
      "GetNodes__Out": {
        "properties": {
          "nodes": {
            "$ref": "#/components/schemas/GetNode__NodeInfo_array"
          }
        },
        "required": [
          "nodes"
        ],
        "type": "object"
      },
      "GetQuotes__Out": {
        "properties": {
          "quotes": {
            "$ref": "#/components/schemas/GetQuotes__Quote_array"
          }
        },
        "required": [
          "quotes"
        ],
        "type": "object"
      },
      "GetQuotes__Quote": {
        "properties": {
          "error": {
            "$ref": "#/components/schemas/string"
          },
          "mrenclave": {
            "$ref": "#/components/schemas/string"
          },
          "node_id": {
            "$ref": "#/components/schemas/uint64"
          },
          "raw": {
            "$ref": "#/components/schemas/string"
          }
        },
        "required": [
          "node_id",
          "raw"
        ],
        "type": "object"
      },
      "GetQuotes__Quote_array": {
        "items": {
          "$ref": "#/components/schemas/GetQuotes__Quote"
        },
        "type": "array"
      },
      "GetReceipt__Out": {
        "properties": {
          "receipt": {
            "$ref": "#/components/schemas/uint8_array"
          }
        },
        "required": [
          "receipt"
        ],
        "type": "object"
      },
      "GetState__Out": {
        "properties": {
          "id": {
            "$ref": "#/components/schemas/uint64"
          },
          "last_recovered_seqno": {
            "$ref": "#/components/schemas/int64"
          },
          "last_signed_seqno": {
            "$ref": "#/components/schemas/int64"
          },
          "recovery_target_seqno": {
            "$ref": "#/components/schemas/int64"
          },
          "state": {
            "$ref": "#/components/schemas/ccf__State"
          }
        },
        "required": [
          "id",
          "state",
          "last_signed_seqno"
        ],
        "type": "object"
      },
      "GetTxStatus__Out": {
        "properties": {
          "status": {
            "$ref": "#/components/schemas/TxStatus"
          }
        },
        "required": [
          "status"
        ],
        "type": "object"
      },
      "MemoryUsage__Out": {
        "properties": {
          "current_allocated_heap_size": {
            "$ref": "#/components/schemas/uint64"
          },
          "max_total_heap_size": {
            "$ref": "#/components/schemas/uint64"
          },
          "peak_allocated_heap_size": {
            "$ref": "#/components/schemas/uint64"
          }
        },
        "required": [
          "max_total_heap_size",
          "current_allocated_heap_size",
          "peak_allocated_heap_size"
        ],
        "type": "object"
      },
      "NodeStatus": {
        "enum": [
          "PENDING",
          "TRUSTED",
          "RETIRED"
        ]
      },
      "ServiceStatus": {
        "enum": [
          "OPENING",
          "OPEN",
          "WAITING_FOR_RECOVERY_SHARES",
          "CLOSED"
        ]
      },
      "TxStatus": {
        "enum": [
          "UNKNOWN",
          "PENDING",
          "COMMITTED",
          "INVALID"
        ]
      },
      "VerifyReceipt__In": {
        "properties": {
          "receipt": {
            "$ref": "#/components/schemas/uint8_array"
          }
        },
        "required": [
          "receipt"
        ],
        "type": "object"
      },
      "VerifyReceipt__Out": {
        "properties": {
          "valid": {
            "$ref": "#/components/schemas/boolean"
          }
        },
        "required": [
          "valid"
        ],
        "type": "object"
      },
      "boolean": {
        "type": "boolean"
      },
      "ccf__State": {
        "enum": [
          "uninitialized",
          "initialized",
          "pending",
          "partOfPublicNetwork",
          "partOfNetwork",
          "readingPublicLedger",
          "readingPrivateLedger",
          "verifyingSnapshot"
        ]
      },
      "int64": {
        "maximum": 9223372036854775807,
        "minimum": -9223372036854775808,
        "type": "integer"
      },
      "json": {},
      "named_EndpointMetrics__Metric": {
        "additionalProperties": {
          "$ref": "#/components/schemas/EndpointMetrics__Metric"
        },
        "type": "object"
      },
      "named_named_EndpointMetrics__Metric": {
        "additionalProperties": {
          "$ref": "#/components/schemas/named_EndpointMetrics__Metric"
        },
        "type": "object"
      },
      "string": {
        "type": "string"
      },
      "uint64": {
        "maximum": 18446744073709551615,
        "minimum": 0,
        "type": "integer"
      },
      "uint8": {
        "maximum": 255,
        "minimum": 0,
        "type": "integer"
      },
      "uint8_array": {
        "items": {
          "$ref": "#/components/schemas/uint8"
        },
        "type": "array"
      }
    },
    "securitySchemes": {
      "member_signature": {
        "description": "Request must be signed according to the HTTP Signature scheme. The signer must be a member identity registered with this service.",
        "scheme": "signature",
        "type": "http"
      },
      "user_signature": {
        "description": "Request must be signed according to the HTTP Signature scheme. The signer must be a user identity registered with this service.",
        "scheme": "signature",
        "type": "http"
      }
    }
  },
  "info": {
    "description": "This API provides public, uncredentialed access to service and node state.",
    "title": "CCF Public Node API",
    "version": "0.0.1"
  },
  "openapi": "3.0.0",
  "paths": {
    "/api": {
      "get": {
        "responses": {
          "200": {
            "content": {
              "application/json": {
                "schema": {
                  "$ref": "#/components/schemas/json"
                }
              }
            },
            "description": "Default response description"
          }
        }
      }
    },
    "/code": {
      "get": {
        "responses": {
          "200": {
            "content": {
              "application/json": {
                "schema": {
                  "$ref": "#/components/schemas/GetCode__Out"
                }
              }
            },
            "description": "Default response description"
          }
        }
      }
    },
    "/commit": {
      "get": {
        "responses": {
          "200": {
            "content": {
              "application/json": {
                "schema": {
                  "$ref": "#/components/schemas/GetCommit__Out"
                }
              }
            },
            "description": "Default response description"
          }
        }
      }
    },
    "/config": {
      "get": {
        "responses": {
          "200": {
            "description": "Default response description"
          }
        }
      }
    },
    "/endpoint_metrics": {
      "get": {
        "responses": {
          "200": {
            "content": {
              "application/json": {
                "schema": {
                  "$ref": "#/components/schemas/EndpointMetrics__Out"
                }
              }
            },
            "description": "Default response description"
          }
        }
      }
    },
    "/local_tx": {
      "get": {
        "parameters": [
          {
            "in": "query",
            "name": "seqno",
            "required": false,
            "schema": {
              "maximum": 9223372036854775807,
              "minimum": -9223372036854775808,
              "type": "integer"
            }
          },
          {
            "in": "query",
            "name": "view",
            "required": false,
            "schema": {
              "maximum": 9223372036854775807,
              "minimum": -9223372036854775808,
              "type": "integer"
            }
          }
        ],
        "responses": {
          "200": {
            "content": {
              "application/json": {
                "schema": {
                  "$ref": "#/components/schemas/GetTxStatus__Out"
                }
              }
            },
            "description": "Default response description"
          }
        }
      }
    },
    "/memory": {
      "get": {
        "responses": {
          "200": {
            "content": {
              "application/json": {
                "schema": {
                  "$ref": "#/components/schemas/MemoryUsage__Out"
                }
              }
            },
            "description": "Default response description"
          }
        }
      }
    },
    "/network": {
      "get": {
        "responses": {
          "200": {
            "content": {
              "application/json": {
                "schema": {
                  "$ref": "#/components/schemas/GetNetworkInfo__Out"
                }
              }
            },
            "description": "Default response description"
          }
        }
      }
    },
    "/network/nodes": {
      "get": {
        "parameters": [
          {
            "in": "query",
            "name": "host",
            "required": false,
            "schema": {
              "type": "string"
            }
          },
          {
            "in": "query",
            "name": "port",
            "required": false,
            "schema": {
              "type": "string"
            }
          },
          {
            "in": "query",
            "name": "status",
            "required": false,
            "schema": {
              "enum": [
                "PENDING",
                "TRUSTED",
                "RETIRED"
              ]
            }
          }
        ],
        "responses": {
          "200": {
            "content": {
              "application/json": {
                "schema": {
                  "$ref": "#/components/schemas/GetNodes__Out"
                }
              }
            },
            "description": "Default response description"
          }
        }
      }
    },
    "/network/nodes/primary": {
      "get": {
        "responses": {
          "200": {
            "description": "Default response description"
          }
        }
      }
    },
    "/network/nodes/self": {
      "get": {
        "responses": {
          "200": {
            "description": "Default response description"
          }
        }
      }
    },
    "/network/nodes/{node_id}": {
      "get": {
        "responses": {
          "200": {
            "content": {
              "application/json": {
                "schema": {
                  "$ref": "#/components/schemas/GetNode__NodeInfo"
                }
              }
            },
            "description": "Default response description"
          }
        }
      },
      "parameters": [
        {
          "in": "path",
          "name": "node_id",
          "required": true,
          "schema": {
            "type": "string"
          }
        }
      ]
    },
    "/primary": {
      "head": {
        "responses": {
          "200": {
            "description": "Default response description"
          }
        }
      }
    },
    "/quote": {
      "get": {
        "responses": {
          "200": {
            "content": {
              "application/json": {
                "schema": {
                  "$ref": "#/components/schemas/GetQuotes__Quote"
                }
              }
            },
            "description": "Default response description"
          }
        }
      }
    },
    "/quotes": {
      "get": {
        "responses": {
          "200": {
            "content": {
              "application/json": {
                "schema": {
                  "$ref": "#/components/schemas/GetQuotes__Out"
                }
              }
            },
            "description": "Default response description"
          }
        }
      }
    },
    "/receipt": {
      "get": {
        "parameters": [
          {
            "in": "query",
            "name": "commit",
            "required": false,
            "schema": {
              "maximum": 9223372036854775807,
              "minimum": -9223372036854775808,
              "type": "integer"
            }
          }
        ],
        "responses": {
          "200": {
            "content": {
              "application/json": {
                "schema": {
                  "$ref": "#/components/schemas/GetReceipt__Out"
                }
              }
            },
            "description": "Default response description"
          }
        }
      }
    },
    "/receipt/verify": {
      "post": {
        "requestBody": {
          "content": {
            "application/json": {
              "schema": {
                "$ref": "#/components/schemas/VerifyReceipt__In"
              }
            }
          },
          "description": "Auto-generated request body schema"
        },
        "responses": {
          "200": {
            "content": {
              "application/json": {
                "schema": {
                  "$ref": "#/components/schemas/VerifyReceipt__Out"
                }
              }
            },
            "description": "Default response description"
          }
        }
      }
    },
    "/state": {
      "get": {
        "responses": {
          "200": {
            "content": {
              "application/json": {
                "schema": {
                  "$ref": "#/components/schemas/GetState__Out"
                }
              }
            },
            "description": "Default response description"
          }
        }
      }
    },
    "/tx": {
      "get": {
        "parameters": [
          {
            "in": "query",
            "name": "seqno",
            "required": false,
            "schema": {
              "maximum": 9223372036854775807,
              "minimum": -9223372036854775808,
              "type": "integer"
            }
          },
          {
            "in": "query",
            "name": "view",
            "required": false,
            "schema": {
              "maximum": 9223372036854775807,
              "minimum": -9223372036854775808,
              "type": "integer"
            }
          }
        ],
        "responses": {
          "200": {
            "content": {
              "application/json": {
                "schema": {
                  "$ref": "#/components/schemas/GetTxStatus__Out"
                }
              }
            },
            "description": "Default response description"
          }
        }
      }
    },
    "/user_id": {
      "get": {
        "parameters": [
          {
            "in": "query",
            "name": "cert",
            "required": false,
            "schema": {
              "type": "string"
            }
          }
        ],
        "responses": {
          "200": {
            "content": {
              "application/json": {
                "schema": {
                  "$ref": "#/components/schemas/CallerInfo"
                }
              }
            },
            "description": "Default response description"
          }
        },
        "security": [
          {
            "user_signature": []
          },
          {
            "member_signature": []
          }
        ]
      }
    }
  },
  "servers": [
    {
      "url": "/node"
    }
  ]
}<|MERGE_RESOLUTION|>--- conflicted
+++ resolved
@@ -94,49 +94,6 @@
         ],
         "type": "object"
       },
-<<<<<<< HEAD
-      "GetMetrics__HistogramResults": {
-        "properties": {
-          "buckets": {
-            "$ref": "#/components/schemas/json"
-          },
-          "high": {
-            "$ref": "#/components/schemas/int32"
-          },
-          "low": {
-            "$ref": "#/components/schemas/int32"
-          },
-          "overflow": {
-            "$ref": "#/components/schemas/uint64"
-          },
-          "underflow": {
-            "$ref": "#/components/schemas/uint64"
-          }
-        },
-        "required": [
-          "low",
-          "high",
-          "overflow",
-          "underflow",
-          "buckets"
-        ],
-        "type": "object"
-      },
-      "GetMetrics__Out": {
-        "properties": {
-          "histogram": {
-            "$ref": "#/components/schemas/GetMetrics__HistogramResults"
-          },
-          "tx_rates": {
-            "$ref": "#/components/schemas/json"
-          }
-        },
-        "required": [
-          "histogram",
-          "tx_rates"
-        ],
-        "type": "object"
-=======
       "GetNetworkInfo__NodeInfo": {
         "properties": {
           "host": {
@@ -161,7 +118,6 @@
           "$ref": "#/components/schemas/GetNetworkInfo__NodeInfo"
         },
         "type": "array"
->>>>>>> fb341191
       },
       "GetNetworkInfo__Out": {
         "properties": {
