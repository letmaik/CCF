--- conflicted
+++ resolved
@@ -332,10 +332,6 @@
       js::register_request_body_class(ctx);
       js::populate_global_console(ctx);
       js::populate_global_ccf(
-<<<<<<< HEAD
-        &txctx, transaction_id, receipt, nullptr, nullptr, ctx);
-      js::populate_global_openenclave(ctx);
-=======
         &txctx,
         args.rpc_ctx.get(),
         transaction_id,
@@ -343,7 +339,7 @@
         nullptr,
         nullptr,
         ctx);
->>>>>>> b128f29c
+      js::populate_global_openenclave(ctx);
 
       // Compile module
       std::string code = handler_script.value();
