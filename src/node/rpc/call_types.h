// Copyright (c) Microsoft Corporation. All rights reserved.
// Licensed under the Apache 2.0 License.
#pragma once
#include "ds/json_schema.h"
#include "kv/kv_types.h"
#include "metrics.h"
#include "node/code_id.h"
#include "node/identity.h"
#include "node/ledger_secrets.h"
#include "node/nodes.h"
#include "node/service.h"
#include "node_call_types.h"
#include "tx_status.h"

#include <nlohmann/json.hpp>

namespace ccf
{
  struct GetCommit
  {
    struct Out
    {
      kv::Consensus::View view;
      kv::Consensus::SeqNo seqno;
    };
  };

  struct GetTxStatus
  {
    struct In
    {
      kv::Consensus::View view;
      kv::Consensus::SeqNo seqno;
    };

    struct Out
    {
      TxStatus status;
    };
  };

<<<<<<< HEAD
  struct GetMetrics
  {
    struct HistogramResults
    {
      int low = {};
      int high = {};
      size_t overflow = {};
      size_t underflow = {};
      nlohmann::json buckets = {};
    };

    struct Out
    {
      HistogramResults histogram;
      nlohmann::json tx_rates;
=======
  struct GetPrimaryInfo
  {
    struct Out
    {
      NodeId primary_id;
      std::string primary_host;
      std::string primary_port;
      kv::Consensus::View current_view;
>>>>>>> fb341191
    };
  };

  struct GetCode
  {
    struct Version
    {
      std::string digest;
      ccf::CodeStatus status;
    };

    struct Out
    {
      std::vector<GetCode::Version> versions = {};
    };
  };

  struct GetNetworkInfo
  {
    struct Out
    {
      ServiceStatus service_status;
      std::optional<kv::Consensus::View> current_view;
      std::optional<NodeId> primary_id;
    };
  };

  struct GetNode
  {
    struct NodeInfo
    {
      NodeId node_id;
      NodeStatus status;
      std::string host;
      std::string port;
      std::string rpc_host;
      std::string rpc_port;
      bool primary;
    };

    using Out = NodeInfo;
  };

  struct GetNodes
  {
    struct In
    {
      std::optional<std::string> host;
      std::optional<std::string> port;
      std::optional<NodeStatus> status;
    };

    struct Out
    {
      std::vector<GetNode::NodeInfo> nodes = {};
    };
  };

  struct CallerInfo
  {
    CallerId caller_id;
  };

  struct GetUserId
  {
    struct In
    {
      std::string cert;
    };

    using Out = CallerInfo;
  };

  struct GetAPI
  {
    using Out = nlohmann::json;
  };

  struct EndpointMetrics
  {
    struct Metric
    {
      size_t calls = 0;
      size_t errors = 0;
      size_t failures = 0;
    };

    struct Out
    {
      std::map<std::string, std::map<std::string, Metric>> metrics;
    };
  };

  struct GetReceipt
  {
    struct In
    {
      int64_t commit = 0;
    };

    struct Out
    {
      std::vector<std::uint8_t> receipt = {};
    };
  };

  struct VerifyReceipt
  {
    struct In
    {
      std::vector<std::uint8_t> receipt = {};
    };

    struct Out
    {
      bool valid = false;
    };
  };
}<|MERGE_RESOLUTION|>--- conflicted
+++ resolved
@@ -36,35 +36,6 @@
     struct Out
     {
       TxStatus status;
-    };
-  };
-
-<<<<<<< HEAD
-  struct GetMetrics
-  {
-    struct HistogramResults
-    {
-      int low = {};
-      int high = {};
-      size_t overflow = {};
-      size_t underflow = {};
-      nlohmann::json buckets = {};
-    };
-
-    struct Out
-    {
-      HistogramResults histogram;
-      nlohmann::json tx_rates;
-=======
-  struct GetPrimaryInfo
-  {
-    struct Out
-    {
-      NodeId primary_id;
-      std::string primary_host;
-      std::string primary_port;
-      kv::Consensus::View current_view;
->>>>>>> fb341191
     };
   };
 
