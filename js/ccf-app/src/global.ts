// Copyright (c) Microsoft Corporation. All rights reserved.
// Licensed under the Apache 2.0 License.

/**
 * This module describes the global {@linkcode ccf} variable.
 * Direct access of this module or the {@linkcode ccf} variable is
 * typically not needed as all of its functionality is exposed
 * via other, often more high-level, modules.
 *
 * Accessing the {@linkcode ccf} global in a type-safe way is done
 * as follows:
 *
 * ```
 * import { ccf } from '@microsoft/ccf-app/global.js';
 * ```
 *
 * @module
 */

// The global ccf variable and associated types are exported
// as a regular module instead of using an ambient namespace
// in a .d.ts definition file.
// This avoids polluting the global namespace.

export const ccf: CCF = (<any>globalThis).ccf;

// This should eventually cover all JSON-compatible values.
// There are attempts at https://github.com/microsoft/TypeScript/issues/1897
// to create such a type but it needs further refinement.
export type JsonCompatible<T> = any;

/**
 * A map in the Key Value Store.
 *
 * `KVMap` is modelled after JavaScript's `Map` object,
 * except that keys and values must be of type `ArrayBuffer`
 * and no guarantees on iteration order are provided.
 */
export interface KvMap {
  has(key: ArrayBuffer): boolean;
  get(key: ArrayBuffer): ArrayBuffer | undefined;
  set(key: ArrayBuffer, value: ArrayBuffer): KvMap;
  delete(key: ArrayBuffer): boolean;
  forEach(
    callback: (value: ArrayBuffer, key: ArrayBuffer, kvmap: KvMap) => void
  ): void;
}

/**
 * @inheritDoc CCF.kv
 */
export type KvMaps = { [key: string]: KvMap };

export interface ProofElement {
  /**
   * Hex-encoded Merkle tree element hash.
   */
  left?: string;

  /**
   * Hex-encoded Merkle tree element hash.
   */
  right?: string;
}

/**
 * @inheritDoc Receipt.proof
 */
export type Proof = ProofElement[];

export interface Receipt {
  /**
   * Base64-encoded signature of the Merkle tree root hash.
   */
  signature: string;

  /**
   * Hex-encoded Merkle tree root hash.
   */
  root: string;

  /**
   * Merkle tree inclusion proof as an array of ``ProofElement`` objects.
   */
  proof: Proof;

  /**
   * Hex-encoded Merkle tree leaf hash.
   */
  leaf: string;

  /**
   * ID of the node that signed the Merkle tree root hash.
   */
  nodeId: string;
}

/**
 * State associated with a specific historic transaction.
 */
export interface HistoricalState {
  /**
   * The ID of the transaction.
   */
  transactionId: string;

  /**
   * The receipt for the historic transaction.
   */
  receipt: Receipt;
}

/**
 * [RSA-OAEP](https://datatracker.ietf.org/doc/html/rfc8017)
 * key wrapping with SHA-256 as digest function.
 *
 * The `key` argument of {@link CCF.wrapKey} can be of
 * arbitrary content up to the maximum size supported
 * by the wrapping algorithm.
 * The `wrappingKey` argument must be a PEM-encoded RSA public key.
 */
export interface RsaOaepParams {
  name: "RSA-OAEP";

  /**
   * A label to be associated with the wrapped key.
   */
  label?: ArrayBuffer;
}

/**
 * [AES key wrapping with padding](https://tools.ietf.org/html/rfc5649).
 *
 * The `key` argument of {@link CCF.wrapKey} can be of
 * arbitrary content.
 * The `wrappingKey` argument must be an AES key.
 */
export interface AesKwpParams {
  name: "AES-KWP";
}

/**
 * [RSA AES key wrapping](http://docs.oasis-open.org/pkcs11/pkcs11-curr/v2.40/cos01/pkcs11-curr-v2.40-cos01.html#_Toc370634387)
 * with SHA-256 as digest function.
 *
 * The `key` argument of {@link CCF.wrapKey} can be of
 * arbitrary content.
 * The `wrappingKey` argument must be a PEM-encoded RSA public key.
 */
export interface RsaOaepAesKwpParams {
  name: "RSA-OAEP-AES-KWP";

  /**
   * Size of the temporary AES key in bits.
   */
  aesKeySize: number;

  /**
   * A label to be associated with the wrapped key.
   */
  label?: ArrayBuffer;
}

export type WrapAlgoParams = RsaOaepParams | AesKwpParams | RsaOaepAesKwpParams;

export interface CryptoKeyPair {
  /**
   * RSA private key in PEM encoding.
   */
  privateKey: string;

  /**
   * RSA public key in PEM encoding.
   */
  publicKey: string;
}

export type DigestAlgorithm = "SHA-256";

export interface CCF {
  /**
   * Convert a string into an ArrayBuffer.
   */
  strToBuf(v: string): ArrayBuffer;

  /**
   * Convert an ArrayBuffer into a string.
   */
  bufToStr(v: ArrayBuffer): string;

  /**
   * Serialize a value to JSON and convert it to an ArrayBuffer.
   *
   * Equivalent to `ccf.strToBuf(JSON.stringify(v))`.
   */
  jsonCompatibleToBuf<T extends JsonCompatible<T>>(v: T): ArrayBuffer;

  /**
   * Parse JSON from an ArrayBuffer.
   *
   * Equivalent to `JSON.parse(ccf.bufToStr(v))`.
   */
  bufToJsonCompatible<T extends JsonCompatible<T>>(v: ArrayBuffer): T;

  /**
   * Generate an AES key.
   *
   * @param size The length in bits of the key to generate. 128, 192, or 256.
   */
  generateAesKey(size: number): ArrayBuffer;

  /**
   * Generate an RSA key pair.
   *
   * @param size The length in bits of the RSA modulus. Minimum: 2048.
   * @param exponent The public exponent. Default: 65537.
   */
  generateRsaKeyPair(size: number, exponent?: number): CryptoKeyPair;

  /**
   * Wraps a key using a wrapping key.
   *
   * Constraints on the `key` and `wrappingKey` parameters depend
   * on the wrapping algorithm that is used (`wrapAlgo`).
   */
  wrapKey(
    key: ArrayBuffer,
    wrappingKey: ArrayBuffer,
    wrapAlgo: WrapAlgoParams
  ): ArrayBuffer;

  /**
<<<<<<< HEAD
   * Returns whether a string is a PEM-encoded bundle of X.509 certificates.
   *
   * A bundle consists of one or more certificates.
   * Certificates in the bundle do not have to be related to each other.
   * Validation is only syntactical, properties like validity dates are not evaluated.
   */
  isValidX509CertBundle(pem: string): boolean;
=======
   * Generate a digest (hash) of the given data.
   */
  digest(algorithm: DigestAlgorithm, data: ArrayBuffer): ArrayBuffer;

  rpc: {
    /**
     * Set whether KV writes should be applied even if the response status is not 2xx.
     * The default is `false`.
     */
    setApplyWrites(force: boolean): void;
  };
>>>>>>> 52078c4e

  /**
   * An object that provides access to the maps of the Key-Value Store of CCF.
   * Fields are map names and values are {@linkcode KvMap} objects.
   */
  kv: KvMaps;

  /**
   * State associated with a specific historic transaction.
   * Only defined for endpoints with "mode" set to "historical".
   */
  historicalState?: HistoricalState;
}<|MERGE_RESOLUTION|>--- conflicted
+++ resolved
@@ -230,7 +230,11 @@
   ): ArrayBuffer;
 
   /**
-<<<<<<< HEAD
+   * Generate a digest (hash) of the given data.
+   */
+  digest(algorithm: DigestAlgorithm, data: ArrayBuffer): ArrayBuffer;
+
+  /**
    * Returns whether a string is a PEM-encoded bundle of X.509 certificates.
    *
    * A bundle consists of one or more certificates.
@@ -238,10 +242,6 @@
    * Validation is only syntactical, properties like validity dates are not evaluated.
    */
   isValidX509CertBundle(pem: string): boolean;
-=======
-   * Generate a digest (hash) of the given data.
-   */
-  digest(algorithm: DigestAlgorithm, data: ArrayBuffer): ArrayBuffer;
 
   rpc: {
     /**
@@ -250,7 +250,6 @@
      */
     setApplyWrites(force: boolean): void;
   };
->>>>>>> 52078c4e
 
   /**
    * An object that provides access to the maps of the Key-Value Store of CCF.
